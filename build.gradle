plugins {
  id "us.ihmc.gradle.ihmc-build" version "0.0.19"
}

repositories {
    maven {
       url "http://dl.bintray.com/ihmcrobotics/maven-release"
    }
}

apply plugin: 'java'
apply plugin: 'maven-publish'
apply plugin: 'com.jfrog.bintray'

sourceCompatibility = 1.8
<<<<<<< HEAD
version = '0.7.7'
=======
version = '0.7.6.1'
>>>>>>> 480f50ea

project.ext.fullVersion = version
project.ext.vcsUrl = "https://github.com/ihmcrobotics/euclid"
project.ext.licenseURL = "http://www.apache.org/licenses/LICENSE-2.0.txt"
project.ext.licenseName = "The Apache Software License, Version 2.0"
project.ext.bintrayLicenseName = "Apache-2.0"
project.ext.publicationName = "euclid"

jar {
    manifest {
        attributes(
                "Created-By": "IHMC Gradle Build Script",
                "Implementation-Title": project.name,
                "Implementation-Version": project.version,
                "Implementation-Vendor": "IHMC",

                "Bundle-Name": project.name,
                "Bundle-Version": project.version,
                "Bundle-License": "IHMC Proprietary",
                "Bundle-Vendor": "IHMC")
    }
}

task sourceJar(type: Jar, dependsOn: classes) {
   classifier = 'sources'
   from sourceSets.main.allJava
}

publishing {
   publications {
      mavenJava(MavenPublication) {
         groupId "us.ihmc"
         artifactId project.ext.publicationName
         version "$version"
         from components.java
		 
		 pom.withXml {
             asNode().children().last() + {
                 resolveStrategy = Closure.DELEGATE_FIRST
                 name project.name
                 description 'Euclid is library providing a variety of geometries and useful math.'
                 url project.ext.vcsUrl
                 licenses {
                     license {
                         name project.ext.licenseName
                         url project.ext.licenseURL
                         distribution 'repo'
                     }
                 }
                 developers {
                     developer {
                         id 'sbertrand'
                         name 'Sylvain Bertrand'
                         email 'sbertrand@ihmc.us'
                     }
                 }
             }
         }

		artifact sourceJar {
			classifier "sources"
		}
      }
   }
}

def bintrayUsernameString = project.hasProperty("bintray_user") ? bintray_user : "unknown"
def bintrayPasswordString = project.hasProperty("bintray_key") ? bintray_key : "unknown"

bintray {
   user = bintrayUsernameString
   key = bintrayPasswordString

   dryRun = false
   publish = false

   publications = ["mavenJava"]

   pkg {
      repo = "maven-release"
      name = project.ext.publicationName
      userOrg = 'ihmcrobotics'
      desc = "IHMC Open Robotics Software Project ${project.name}"

      websiteUrl = project.ext.vcsUrl
      issueTrackerUrl = "${project.ext.vcsUrl}/issues"
      vcsUrl = "${project.ext.vcsUrl}.git"

      licenses = [project.ext.bintrayLicenseName]
      labels = ['ihmc', 'java', 'geometry', 'vector', 'math', 'shape']
      publicDownloadNumbers = true

      version {
         name = project.ext.fullVersion
         desc = "IHMC Open Robotics Software Project ${project.name} v${project.ext.fullVersion}"
         released = new Date()
         vcsTag = "v${project.version}"
      }
   }
}

repositories {
   mavenLocal()
   jcenter()
   mavenCentral()
}

dependencies {
    compile group: 'us.ihmc', name: 'euclid-core', version: '0.4.13'

    testCompile group: 'us.ihmc', name: 'euclid-core', version: '0.4.13', classifier: 'test'
    testCompile group: 'junit', name: 'junit', version: '4.11'
    testCompile group: 'org.pitest', name: 'pitest', version: '1.2.0'
    testCompile group: 'org.pitest', name: 'pitest-command-line', version: '1.2.0'
    testCompile group: 'us.ihmc', name: 'ihmc-continuous-integration-framework', version: '0.9.4'
}<|MERGE_RESOLUTION|>--- conflicted
+++ resolved
@@ -13,11 +13,7 @@
 apply plugin: 'com.jfrog.bintray'
 
 sourceCompatibility = 1.8
-<<<<<<< HEAD
-version = '0.7.7'
-=======
-version = '0.7.6.1'
->>>>>>> 480f50ea
+version = '0.7.7.1'
 
 project.ext.fullVersion = version
 project.ext.vcsUrl = "https://github.com/ihmcrobotics/euclid"
